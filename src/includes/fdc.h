/*
  Hatari - fdc.h

<<<<<<< HEAD
  This file is distributed under the GNU General Public License, version 2
  or at your option any later version. Read the file gpl.txt for details.
=======
  This file is distributed under the GNU General Public License, version 2 or at
  your option any later version. Read the file gpl.txt for details.
>>>>>>> d5658504
*/

#ifndef HATARI_FDC_H
#define HATARI_FDC_H


extern void	FDC_MemorySnapShot_Capture ( bool bSave );
extern void	FDC_Init ( void );
extern void	FDC_Reset ( bool bCold );
extern void	FDC_SetDMAStatus ( bool bError );

<<<<<<< HEAD
extern void	FDC_SetIRQ ( void );
=======
extern void	FDC_AcknowledgeInterrupt ( void );
>>>>>>> d5658504
extern void	FDC_ClearIRQ ( void );
extern void	FDC_InterruptHandler_Update ( void );

extern void	FDC_EnableDrive ( int Drive , bool value );
extern void	FDC_InsertFloppy ( int Drive );
extern void	FDC_EjectFloppy ( int Drive );
extern void	FDC_SetDriveSide ( Uint8 io_porta_old , Uint8 io_porta_new );

extern void	FDC_DiskController_WriteWord ( void );
extern void	FDC_DiskControllerStatus_ReadWord ( void );
extern void	FDC_DmaModeControl_WriteWord ( void );
extern void	FDC_DmaStatus_ReadWord ( void );
extern int	FDC_DMA_GetModeControl_R_WR ( void );
extern void	FDC_DMA_FIFO_Push ( Uint8 Byte );
extern Uint8	FDC_DMA_FIFO_Pull ( void );

extern void	FDC_DmaAddress_ReadByte ( void );
extern void	FDC_DmaAddress_WriteByte ( void );
extern Uint32	FDC_GetDMAAddress ( void );
extern void	FDC_WriteDMAAddress ( Uint32 Address );

extern void	FDC_FloppyMode_ReadByte ( void );
extern void	FDC_FloppyMode_WriteByte ( void );

#endif /* ifndef HATARI_FDC_H */<|MERGE_RESOLUTION|>--- conflicted
+++ resolved
@@ -1,13 +1,8 @@
 /*
   Hatari - fdc.h
 
-<<<<<<< HEAD
   This file is distributed under the GNU General Public License, version 2
   or at your option any later version. Read the file gpl.txt for details.
-=======
-  This file is distributed under the GNU General Public License, version 2 or at
-  your option any later version. Read the file gpl.txt for details.
->>>>>>> d5658504
 */
 
 #ifndef HATARI_FDC_H
@@ -19,11 +14,7 @@
 extern void	FDC_Reset ( bool bCold );
 extern void	FDC_SetDMAStatus ( bool bError );
 
-<<<<<<< HEAD
 extern void	FDC_SetIRQ ( void );
-=======
-extern void	FDC_AcknowledgeInterrupt ( void );
->>>>>>> d5658504
 extern void	FDC_ClearIRQ ( void );
 extern void	FDC_InterruptHandler_Update ( void );
 
