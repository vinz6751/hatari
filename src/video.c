--- conflicted
+++ resolved
@@ -1040,36 +1040,13 @@
 	}
 
 	pVideoTiming = &VideoTimings[ VideoTiming ];
-
-<<<<<<< HEAD
 fprintf ( stderr , "Video_SetSystemTimings2 %d %d -> %d (%s) %d %d %d\n" , MachineType , Mode , VideoTiming , pVideoTiming->VideoTimingName , pVideoTiming->RemoveTopBorder_Pos , pVideoTiming->RemoveBottomBorder_Pos , pVideoTiming->VblVideoCycleOffset );
-
 }
 
 
 char	*Video_GetTimings_Name ( void )
 {
 	return pVideoTiming->VideoTimingName;
-=======
-	if (MachineType == MACHINE_ST || MachineType == MACHINE_MEGA_ST)
-	{
-#ifndef CPU_WS1
-		LineRemoveTopCycle = LINE_REMOVE_TOP_CYCLE_STF;
-		LineRemoveBottomCycle = LINE_REMOVE_BOTTOM_CYCLE_STF;
-		VblVideoCycleOffset = VBL_VIDEO_CYCLE_OFFSET_STF;
-#else
-		LineRemoveTopCycle = LINE_REMOVE_TOP_CYCLE_STF-2;
-		LineRemoveBottomCycle = LINE_REMOVE_BOTTOM_CYCLE_STF-2;
-		VblVideoCycleOffset = VBL_VIDEO_CYCLE_OFFSET_STF-4;
-#endif
-	}
-	else				/* STE, TT */
-	{
-		LineRemoveTopCycle = LINE_REMOVE_TOP_CYCLE_STE;
-		LineRemoveBottomCycle = LINE_REMOVE_BOTTOM_CYCLE_STE;
-		VblVideoCycleOffset = VBL_VIDEO_CYCLE_OFFSET_STE;
-	}
->>>>>>> 4e03cbd8
 }
 
 
@@ -1236,25 +1213,6 @@
 			VideoAddress = VideoBase + VIDEO_HEIGHT_HBL_MONO * ( BORDERBYTES_NORMAL / 2 );
 	}
 
-<<<<<<< HEAD
-=======
-#if 0		// Not here anymore, see end of HBL and Video_RestartVideoCounter()
-	else if (FrameCycles > RestartVideoCounterCycle)
-	{
-		/* This is where ff8205/ff8207 are reloaded with the content of ff8201/ff8203 on a real ST */
-		/* (used in ULM DSOTS demos). VideoBase is also reloaded in Video_ClearOnVBL to be sure */
-		VideoBase = (Uint32)IoMem_ReadByte(0xff8201)<<16 | (Uint32)IoMem_ReadByte(0xff8203)<<8;
-		if (!Config_IsMachineST())
-		{
-			/* on STe 2 aligned, on TT 8 aligned. We do STe. */
-			VideoBase |= IoMem_ReadByte(0xff820d) & ~1;
-		}
-
-		VideoAddress = VideoBase;
-	}
-#endif
-
->>>>>>> 4e03cbd8
 	else
 	{
 		VideoAddress = pVideoRaster - STRam;		/* pVideoRaster is updated by Video_CopyScreenLineColor */
@@ -3023,16 +2981,9 @@
 		/* Blank line switching freq on STF : switch to 60 Hz on cycle 28, then go back to 50 Hz before pal start (cycle 56) */
 		/* This creates a blank line where no signal is displayed, but the video counter will still change for this line */
 		/* This blank line can be combined with left/right border changes */
-<<<<<<< HEAD
 		/* TODO cause for this effect is not well known yet */
 		if ( ( LineCycles <= pVideoTiming->H_Start_Low_50 )
-	        	&& ( ShifterFrame.FreqPos60.LineCycles == LINE_EMPTY_CYCLE_71_STF )
-			&& ( ConfigureParams.System.nMachineType == MACHINE_ST ) )
-=======
-		if ( LineCycles <= LINE_START_CYCLE_50
-			&& ShifterFrame.FreqPos60.LineCycles == LINE_EMPTY_CYCLE_71_STF
 			&& Config_IsMachineST() )
->>>>>>> 4e03cbd8
 		{
 			ShifterFrame.ShifterLines[ HblCounterVideo ].BorderMask |= BORDERMASK_BLANK_LINE;
 			LOG_TRACE ( TRACE_VIDEO_BORDER_H , "detect blank line freq stf\n"  );
@@ -3100,15 +3051,9 @@
 		/* where display is enabled in 50 Hz, then go back to 50 Hz. */
 		/* Due to 4 cycles precision instead of 2, we must accept a 60 Hz switch at pos 56 or 56+4 */
 		else if ( ( FrameCycles - ShifterFrame.FreqPos60.FrameCycles <= 24 )
-<<<<<<< HEAD
 			&& ( ShifterFrame.FreqPos60.LineCycles == pVideoTiming->H_Start_Low_50 )
 			&& ( LineCycles > pVideoTiming->H_Start_Low_50 )
-			&& ( ConfigureParams.System.nMachineType == MACHINE_ST ) )
-=======
-			&& ( ( ShifterFrame.FreqPos60.LineCycles == LINE_START_CYCLE_50 ) || ( ShifterFrame.FreqPos60.LineCycles == LINE_START_CYCLE_50+4 ) )
-			&& ( LineCycles > LINE_START_CYCLE_50 )
 			&& Config_IsMachineST() )
->>>>>>> 4e03cbd8
 		{
 			ShifterFrame.ShifterLines[ HblCounterVideo ].BorderMask |= BORDERMASK_EMPTY_LINE;
 			ShifterFrame.ShifterLines[ HblCounterVideo ].DisplayStartCycle = 0;
@@ -3120,15 +3065,9 @@
 		/* Empty line switching freq on STE : similar to STF above, but doesn't require a 2 cycles precision */
 		/* The switches are made at cycles 40/52 */
 		else if ( ( FrameCycles - ShifterFrame.FreqPos60.FrameCycles <= 24 )
-<<<<<<< HEAD
 			&& ( ShifterFrame.FreqPos60.LineCycles == pVideoTiming->Preload_Start_Low_50 )
 			&& ( LineCycles == pVideoTiming->H_Start_Low_60 )
-			&& ( ConfigureParams.System.nMachineType == MACHINE_STE ) )
-=======
-			&& ( ShifterFrame.FreqPos60.LineCycles == 40 )
-			&& ( LineCycles == LINE_START_CYCLE_60 )
 			&& Config_IsMachineSTE() )
->>>>>>> 4e03cbd8
 		{
 			ShifterFrame.ShifterLines[ HblCounterVideo ].BorderMask |= BORDERMASK_EMPTY_LINE;
 			ShifterFrame.ShifterLines[ HblCounterVideo ].DisplayStartCycle = 0;
@@ -3192,13 +3131,6 @@
 		ShifterFrame.FreqPos50.FrameCycles = FrameCycles;
 		ShifterFrame.FreqPos50.HBL = HblCounterVideo;
 		ShifterFrame.FreqPos50.LineCycles = LineCycles;
-<<<<<<< HEAD
-=======
-		if (Config_IsMachineST())
-			RestartVideoCounterCycle = RESTART_VIDEO_COUNTER_CYCLE_STF;
-		else			/* STE, TT */
-			RestartVideoCounterCycle = RESTART_VIDEO_COUNTER_CYCLE_STE;
->>>>>>> 4e03cbd8
 	}
 	else									/* 60 Hz */
 	{
@@ -3206,13 +3138,6 @@
 		ShifterFrame.FreqPos60.FrameCycles = FrameCycles;
 		ShifterFrame.FreqPos60.HBL = HblCounterVideo;
 		ShifterFrame.FreqPos60.LineCycles = LineCycles;
-<<<<<<< HEAD
-=======
-		if (Config_IsMachineST())
-			RestartVideoCounterCycle = RESTART_VIDEO_COUNTER_CYCLE_STF;
-		else			/* STE, TT */
-			RestartVideoCounterCycle = RESTART_VIDEO_COUNTER_CYCLE_STE;
->>>>>>> 4e03cbd8
 	}
 }
 
@@ -5537,14 +5462,7 @@
 {
 	Uint8 VideoShifterByte;
 
-<<<<<<< HEAD
-	if (ConfigureParams.System.nMachineType == MACHINE_TT)
-=======
-	/* Access to shifter regs are on a 4 cycle boundary */
-	M68000_SyncCpuBus_OnWriteAccess();
-
 	if (Config_IsMachineTT())
->>>>>>> 4e03cbd8
 	{
 		TTRes = IoMem_ReadByte(0xff8260) & 7;
 		/* Copy to TT shifter mode register: */
@@ -5882,14 +5800,8 @@
 void Video_Info(FILE *fp, Uint32 dummy)
 {
 	const char *mode;
-<<<<<<< HEAD
 	switch (VerticalOverscan) {
 	case V_OVERSCAN_NONE:
-=======
-	switch (OverscanMode)
-	{
-	case OVERSCANMODE_NONE:
->>>>>>> 4e03cbd8
 		mode = "none";
 		break;
 	case V_OVERSCAN_NO_TOP:
