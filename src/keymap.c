--- conflicted
+++ resolved
@@ -4,18 +4,15 @@
   This file is distributed under the GNU General Public License, version 2
   or at your option any later version. Read the file gpl.txt for details.
 
-<<<<<<< HEAD
   This file is about being able to map SDL key events to scancodes to send
   to the IKBD as pressed/released keys.
   It is done in several ways, controlled by the configuration.
-=======
-  Map SDL key events to ST scancodes and send them to IKBD as
-  pressed/released keys.  Based on Hatari configuration options,
-  several different ways can be used to map SDL key events.
->>>>>>> effc557b
 */
 
 #include <ctype.h>
+#include <SDL2/SDL.h>
+#include <SDL2/SDL_keycode.h>
+#include <SDL2/SDL_keyboard.h>
 #include "main.h"
 #include "keymap.h"
 #include "configuration.h"
@@ -24,12 +21,12 @@
 #include "joy.h"
 #include "shortcut.h"
 #include "str.h"
+#include "screen.h"
 #include "debugui.h"
 #include "log.h"
 
-<<<<<<< HEAD
 /* Highest scancode number. See https://wiki.libsdl.org/SDLScancodeLookup */
-#define MAX_SDLK_SCANCODES 284+1 
+#define MAX_SDLK_SCANCODES 284+1
 
 /* Scancodes of ST keyboard */
 #define ST_ESC		 0x01
@@ -38,17 +35,13 @@
 #define ST_RSHIFT	0x36
 #define ST_ALTERNATE 	0x38
 #define ST_CAPSLOCK	0x3a
-=======
-/* if not able to map */
-#define ST_NO_SCANCODE 0xff
->>>>>>> effc557b
 
 /* Key mappings: pair a SDL definition with a list of keys we have to press/release on the ST */
 #define MAX_ST_SCANCODES 4 /* Max is alt-a-b-c, so 4 chars */
 struct KeyMapping
 {
 	/* Input on PC keyboard */
-	SDL_keysym SdlKeysym;
+	SDL_Keysym SdlKeysym;
 	SDL_Keymod modmask;
 	/* Output on the ST's keyboard */
 	uint8_t	   STScanCodesLength;
@@ -61,7 +54,7 @@
 static struct KeyMapping KeysDownMapping[MAX_SDLK_SCANCODES]; /* Mappings associated with keys when they're down. The index is the SDL scancode. */
 
 /* List of ST scan codes to NOT de-bounce when running in maximum speed */
-static const uint8_t DebounceExtendedKeys[] =
+static const char DebounceExtendedKeys[] =
 {
 	ST_CTRL,
 	ST_LSHIFT,
@@ -91,11 +84,7 @@
  * Map SDL symbolic key to ST scan code.
  * This assumes a QWERTY ST keyboard.
  */
-<<<<<<< HEAD
-static uint8_t Keymap_SymbolicToStScanCode(const SDL_keysym* pKeySym)
-=======
 static uint8_t Keymap_SymbolicToStScanCode(const SDL_Keysym* pKeySym)
->>>>>>> effc557b
 {
 	uint8_t code;
 
@@ -138,12 +127,12 @@
 	 case SDLK_GREATER : code = 0x34; break;
 	 case SDLK_QUESTION: code = 0x35; break;
 	 case SDLK_AT: code = 0x28; break;
-	 case SDLK_LEFTBRACKET: code = 0x1A; break;
+	 case SDLK_LEFTBRACKET: code = 0x63; break;
 	 case SDLK_BACKSLASH: code = 0x2B; break;     /* Might be 0x60 for UK keyboards */
-	 case SDLK_RIGHTBRACKET: code = 0x1B; break;
+	 case SDLK_RIGHTBRACKET: code = 0x64; break;
 	 case SDLK_CARET: code = 0x2B; break;
 	 case SDLK_UNDERSCORE: code = 0x0C; break;
-	 case SDLK_BACKQUOTE: code = 0x29; break;
+	 case SDLK_BACKQUOTE: code = 0x52; break;
 	 case SDLK_a: code = 0x1E; break;
 	 case SDLK_b: code = 0x30; break;
 	 case SDLK_c: code = 0x2E; break;
@@ -189,8 +178,6 @@
 	 case SDLK_KP_8: code = 0x68; break;
 	 case SDLK_KP_9: code = 0x69; break;
 	 case SDLK_KP_PERIOD: code = 0x71; break;
-	 case SDLK_KP_LEFTPAREN: code = 0x63; break;
-	 case SDLK_KP_RIGHTPAREN: code = 0x64; break;
 	 case SDLK_KP_DIVIDE: code = 0x65; break;
 	 case SDLK_KP_MULTIPLY: code = 0x66; break;
 	 case SDLK_KP_MINUS: code = 0x4A; break;
@@ -222,30 +209,19 @@
 	 case SDLK_F12: code = 0x61; break;
 	 case SDLK_F13: code = 0x62; break;
 	 /* Key state modifier keys */
-<<<<<<< HEAD
 	 case SDLK_CAPSLOCK: code = ST_CAPSLOCK; break;
-	 case SDLK_SCROLLOCK: code = 0x61; break;
+	 case SDLK_SCROLLLOCK: code = 0x61; break;
 	 case SDLK_RSHIFT: code = ST_RSHIFT; break;
 	 case SDLK_LSHIFT: code = ST_LSHIFT; break;
 	 case SDLK_RCTRL: code = ST_CTRL; break;
 	 case SDLK_LCTRL: code = ST_CTRL; break;
 	 case SDLK_RALT: code = ST_ALTERNATE; break;
 	 case SDLK_LALT: code = ST_ALTERNATE; break;
-=======
-	 case SDLK_CAPSLOCK: code = 0x3A; break;
-	 case SDLK_SCROLLLOCK: code = 0x61; break;
-	 case SDLK_RSHIFT: code = 0x36; break;
-	 case SDLK_LSHIFT: code = 0x2A; break;
-	 case SDLK_RCTRL: code = 0x1D; break;
-	 case SDLK_LCTRL: code = 0x1D; break;
-	 case SDLK_RALT: code = 0x38; break;
-	 case SDLK_LALT: code = 0x38; break;
->>>>>>> effc557b
 	 /* Miscellaneous function keys */
 	 case SDLK_HELP: code = 0x62; break;
 	 case SDLK_PRINTSCREEN: code = 0x62; break;
 	 case SDLK_UNDO: code = 0x61; break;
-	 default: code = ST_NO_SCANCODE;
+	 default: code = -1;
 	}
 
 	return code;
@@ -253,13 +229,9 @@
 
 
 /**
- * Remap SDL scancode key to ST Scan code
- */
-<<<<<<< HEAD
-static uint8_t Keymap_PcToStScanCode(const SDL_keysym* pKeySym)
-=======
+ * Remap SDL scancode key to ST Scan code - this is the version for SDL2
+ */
 static uint8_t Keymap_PcToStScanCode(const SDL_Keysym* pKeySym)
->>>>>>> effc557b
 {
 	switch (pKeySym->scancode)
 	{
@@ -395,11 +367,7 @@
 			return Keymap_SymbolicToStScanCode(pKeySym);
 		}
 		Log_Printf(LOG_WARN, "Unhandled scancode 0x%x!\n", pKeySym->scancode);
-<<<<<<< HEAD
 		return -1;
-=======
-		return ST_NO_SCANCODE;
->>>>>>> effc557b
 	}
 }
 
@@ -409,11 +377,7 @@
  * so that we can easily toggle between number and cursor mode with the
  * numlock key.
  */
-<<<<<<< HEAD
-static char Keymap_GetKeyPadScanCode(const SDL_keysym* pKeySym)
-=======
-static uint8_t Keymap_GetKeyPadScanCode(const SDL_Keysym* pKeySym)
->>>>>>> effc557b
+static char Keymap_GetKeyPadScanCode(const SDL_Keysym* pKeySym)
 {
 	if (SDL_GetModState() & KMOD_NUM)
 	{
@@ -447,11 +411,12 @@
 		 default:  break;
 		}
 	}
-	return ST_NO_SCANCODE;
-}
-
-
-static int InputMatchesKeyMapping(const SDL_keysym* keySym, const struct KeyMapping *mapping)
+
+	return -1;
+}
+
+
+static int InputMatchesKeyMapping(const SDL_Keysym* keySym, const struct KeyMapping *mapping)
 {
 	if (keySym->scancode == mapping->SdlKeysym.scancode)
 		LOG_TRACE(TRACE_KEYMAP,"matching 0x%04x and 0x%04x\n", keySym->mod & mapping->modmask, mapping->SdlKeysym.mod);
@@ -464,11 +429,7 @@
  * Remap SDL Key to ST Scan code
  * Receives the pressed key from SDL, and returns a matching key mapping.
  */
-<<<<<<< HEAD
-static struct KeyMapping* Keymap_RemapKeyToSTScanCodes(SDL_keysym* pKeySym, bool enableTrace)
-=======
-static uint8_t Keymap_RemapKeyToSTScanCode(const SDL_Keysym* pKeySym)
->>>>>>> effc557b
+static struct KeyMapping* Keymap_RemapKeyToSTScanCodes(SDL_Keysym* pKeySym, bool enableTrace)
 {
 	struct KeyMapping *keyDownMapping = &KeysDownMapping[pKeySym->scancode];
 
@@ -498,7 +459,6 @@
 
 		for (i = 0; i < KBD_MAX_SCANCODE; i++)
 		{
-<<<<<<< HEAD
 			struct KeyMapping *mapping = &LoadedKeyMap[i];
 
 			if (mapping->SdlKeysym.scancode == 0)
@@ -518,10 +478,6 @@
 
 			*keyDownMapping = *mapping;
 			return keyDownMapping;
-=======
-			if (pKeySym->sym == (SDL_Keycode)LoadedKeymap[i][0])
-				return LoadedKeymap[i][1];
->>>>>>> effc557b
 		}
 	}
 
@@ -724,7 +680,7 @@
  * Scan list of keys to NOT de-bounce when running in maximum speed, eg ALT,SHIFT,CTRL etc...
  * @return true if key requires de-bouncing
  */
-static bool Keymap_DebounceSTKey(uint8_t STScanCode)
+static bool Keymap_DebounceSTKey(char STScanCode)
 {
 	int i=0;
 
@@ -768,7 +724,7 @@
 	}
 
 	/* Now run through each key looking for ones held down */
-	for (nScanCode = 1; nScanCode < ARRAY_SIZE(Keyboard.KeyStates); nScanCode++)
+	for (nScanCode = 1; nScanCode <= KBD_MAX_SCANCODE; nScanCode++)
 	{
 		/* Is key held? */
 		if (Keyboard.KeyStates[nScanCode])
@@ -791,10 +747,10 @@
 	switch (symkey)
 	{
 		case SDLK_RALT:
-	 	case SDLK_LMETA:
-	 	case SDLK_RMETA:
+	 	case SDLK_LGUI:
+	 	case SDLK_RGUI:
 	 	case SDLK_MODE:
-	 	case SDLK_NUMLOCK:
+	 	case SDLK_NUMLOCKCLEAR:
 			return false;
 	}
 	return true;
@@ -815,25 +771,6 @@
 			return true;
 	}
 	return false;
-}
-
-
-/*-----------------------------------------------------------------------*/
-/* Returns false if SDL_Keycode is for modifier key that
- * won't be converted to ST scancode, true otherwise
- */
-static bool IsKeyTranslatable(SDL_Keycode symkey)
-{
-	switch (symkey)
-	{
-	case SDLK_RALT:
-	case SDLK_LGUI:
-	case SDLK_RGUI:
-	case SDLK_MODE:
-	case SDLK_NUMLOCKCLEAR:
-		return false;
-	}
-	return true;
 }
 
 
@@ -861,7 +798,6 @@
 	if (Joy_KeyDown(symkey, modkey))
 		return;
 
-<<<<<<< HEAD
 	if (!IsKeyTranslatable(symkey))
 		return;
 
@@ -873,15 +809,6 @@
 
 	modifiers = mapping->PressedModifiers;
 	for (i = 0; i < mapping->STScanCodesLength ; i++)
-=======
-	/* Ignore modifier keys that are not passed to the ST */
-	if (!IsKeyTranslatable(symkey))
-		return;
-
-	STScanCode = Keymap_RemapKeyToSTScanCode(sdlkey);
-	LOG_TRACE(TRACE_KEYMAP, "key map: sym=0x%x to ST-scan=0x%02x\n", symkey, STScanCode);
-	if (STScanCode != ST_NO_SCANCODE)
->>>>>>> effc557b
 	{
 		uint8_t scancode = mapping->STScanCodes[i];
 
@@ -938,7 +865,6 @@
 	if (Joy_KeyUp(symkey, modkey))
 		return;
 
-<<<<<<< HEAD
 	/* Handle special keys */
 	if (!IsKeyTranslatable(symkey))
 	{
@@ -951,18 +877,11 @@
 	if (mapping == NULL)
 	{
 		Log_Printf(LOG_ERROR, "  No key mapping found !\n");
-=======
-	/* Ignore modifier keys that are not passed to the ST */
-	if (!IsKeyTranslatable(symkey))
->>>>>>> effc557b
-		return;
+		return;
+	}
 
 	/* Release key (only if was pressed) */
-<<<<<<< HEAD
 	for (i = 0; i < mapping->STScanCodesLength ; i++)
-=======
-	if (STScanCode != ST_NO_SCANCODE)
->>>>>>> effc557b
 	{
 		uint8_t scancode = mapping->STScanCodes[i];
 
@@ -1005,17 +924,10 @@
  */
 void Keymap_SimulateCharacter(char asckey, bool press)
 {
-<<<<<<< HEAD
-	SDL_keysym sdlkey;
+	SDL_Keysym sdlkey;
 	sdlkey.mod = KMOD_NONE;
 	sdlkey.scancode = 0;
 
-=======
-	SDL_Keysym sdlkey;
-
-	sdlkey.mod = KMOD_NONE;
-	sdlkey.scancode = 0;
->>>>>>> effc557b
 	if (isupper((unsigned char)asckey))
 	{
 		if (press)
@@ -1030,10 +942,7 @@
 	{
 		sdlkey.sym = asckey;
 	}
-<<<<<<< HEAD
-
-=======
->>>>>>> effc557b
+
 	if (press)
 	{
 		Keymap_KeyDown(&sdlkey);
@@ -1050,17 +959,12 @@
 }
 
 
-<<<<<<< HEAD
 SDL_Keycode Keymap_GetKeyFromName(const char *name)
-=======
-int Keymap_GetKeyFromName(const char *name)
->>>>>>> effc557b
 {
 	return SDL_GetKeyFromName(name);
 }
 
 
-<<<<<<< HEAD
 const char *Keymap_GetKeyName(SDL_Keycode keycode)
 {
 	return keycode ? SDL_GetKeyName(keycode) : "";
@@ -1100,7 +1004,4 @@
 	LOG_TRACE(TRACE_KEYMAP, "SDLKeymodFromName: Didn't find SDL_Keymod \"%s\", defaulting to KMOD_NONE.\n", name);
 
 	return KMOD_NONE;
-=======
-	return SDL_GetKeyName(keycode);
->>>>>>> effc557b
 }