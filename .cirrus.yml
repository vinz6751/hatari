fedora_task:
  container:
    image: fedora:latest
    cpu: 4
    memory: 2Gb
  install_script:
    - dnf update -y
    - dnf install -y cmake make gcc diffutils python-unversioned-command
          capstone-devel GraphicsMagick SDL2-devel libpng-devel zlib-devel tidy
  script:
    - mkdir build
    - cd build
    - ../configure --enable-small-mem --disable-dsp
                  --enable-werror --enable-debug || { cat config.log; exit 1; }
    - make -j4
    - ctest -j4 || { cat Testing/Temporary/LastTest.log; exit 1; }

freebsd_task:
  freebsd_instance:
    image_family: freebsd-13-0
    cpu: 4
    memory: 4G
  install_script:
    - pkg update
    - pkg install -y pkgconf cmake gmake capstone4 GraphicsMagick png
          devel/sdl20 devel/libedit
  script:
    - ./configure --enable-debug || { cat config.log; exit 1; }
    - gmake -j4
    - gmake test || { cat Testing/Temporary/LastTest.log; exit 1; }

macos_task:
  osx_instance:
<<<<<<< HEAD
    image: ghcr.io/cirruslabs/macos-ventura-base:latest
  install_script:
    - brew update
    - brew install sdl2 libpng make tidy-html5 imagemagick capstone
=======
    image: big-sur-base
  install_script:
    - brew update
    - brew install sdl2 libpng make tidy-html5 imagemagick
>>>>>>> 988e80d1
  script:
    - export PATH=/usr/local/bin:$PATH
    - ./configure --disable-osx-bundle --enable-debug
      || { cat config.log; exit 1; }
    - gmake -j$(sysctl -n hw.ncpu)
    - gmake test || { cat Testing/Temporary/LastTest.log; exit 1; }

cygwin_task:
  windows_container:
    image: cirrusci/windowsservercore:2019
    os_version: 2019
    cpu: 4
    memory: 4G
  env:
    BE: cygwin-gcc
  install_script:
    - choco install -y --no-progress cygwin
    - C:\tools\cygwin\cygwinsetup.exe -q -P
        make,cmake,gcc-core,pkg-config,zlib-devel,libSDL2-devel,libpng-devel
  script:
    - C:\tools\cygwin\bin\bash.exe -lc "cd '%cd%' ;
       CFLAGS='-Werror -Wno-error=char-subscripts' cmake -G 'Unix Makefiles' ."
    - C:\tools\cygwin\bin\bash.exe -lc "cd '%cd%' ; make -j4"
  test_script:
    - C:\tools\cygwin\bin\bash.exe -lc "cd '%cd%' ; ctest -j4"

msys2_task:
  windows_container:
    image: cirrusci/windowsservercore:2019
    cpu: 4
    memory: 4G
  env:
    MSYS: winsymlinks:nativestrict
    MSYSTEM: MINGW64
    CHERE_INVOKING: 1
  choco_cache:
    folder: '%temp%\chocolatey'
  install_script:
    - choco install -y --no-progress msys2
    # Keep the log and temporary files out of the cache:
    - del %temp%\chocolatey\*.log
    - del %temp%\chocolatey\*log.txt
    - del %temp%\chocolatey\*.tmp
    # Install the required libraries:
    - C:\tools\msys64\usr\bin\bash -lc "pacman --noconfirm -S --needed
         make pkg-config diffutils
         mingw-w64-x86_64-cmake
         mingw-w64-x86_64-gcc
         mingw-w64-x86_64-SDL2
         mingw-w64-x86_64-libpng
<<<<<<< HEAD
=======
         mingw-w64-x86_64-portaudio
>>>>>>> 988e80d1
         mingw-w64-x86_64-portmidi"
  script:
    - C:\tools\msys64\usr\bin\bash -lc "cmake -G 'MSYS Makefiles' ."
    - C:\tools\msys64\usr\bin\bash -lc "make -j4"
<<<<<<< HEAD
  binary_artifacts:
    path: "hatari.exe" 
=======
>>>>>>> 988e80d1
  test_script:
    - C:\tools\msys64\usr\bin\bash -lc "ctest"

visualstudio_task:
  windows_container:
    image: cirrusci/windowsservercore:2019
    cpu: 4
    memory: 4G
  choco_cache:
    folder: '%temp%\chocolatey'
  install_script:
    - choco install -y --no-progress cmake --install-arguments="ADD_CMAKE_TO_PATH=System"
    - choco install -y --no-progress visualstudio2019community
        visualstudio2019-workload-vctools
    # Keep the log and temporary files out of the cache:
    - del %temp%\chocolatey\*.log
    - del %temp%\chocolatey\*log.txt
    - del %temp%\chocolatey\*.tmp
    - del %temp%\chocolatey\windowssdk\*.log
    - del %temp%\chocolatey\VSLogs\*.svclog
    # Install the required libraries and headers:
    - curl -O "https://www.libsdl.org/release/SDL2-devel-2.24.0-VC.zip"
    - powershell -command "Expand-Archive -Force '%cd%\SDL2-devel-2.24.0-VC.zip' '%cd%'"
    - curl -O https://raw.githubusercontent.com/barrysteyn/scrypt-windows/master/win/include/unistd.h
    - curl -O https://raw.githubusercontent.com/tronkko/dirent/master/include/dirent.h
    - echo // > getopt.h
  script:
    - refreshenv
    - cmake -G "Visual Studio 16 2019" -A X64 -DCMAKE_BUILD_TYPE="Release"
<<<<<<< HEAD
            -DSDL2_DIR:PATH=SDL2-2.24.0\cmake .
=======
        -DSDL2_INCLUDE_DIR="%cd%\SDL2-2.0.14\include"
        -DSDL2_LIBRARY="%cd%\SDL2-2.0.14\lib\x64\SDL2.lib"
        -DSDL2MAIN_LIBRARY="%cd%\SDL2-2.0.14\lib\x64\SDL2main.lib" .
>>>>>>> 988e80d1
    - cmake --build . --verbose --target ALL_BUILD --config Release -j4
  test_script:
    - refreshenv
    - ctest -C Release<|MERGE_RESOLUTION|>--- conflicted
+++ resolved
@@ -31,17 +31,10 @@
 
 macos_task:
   osx_instance:
-<<<<<<< HEAD
-    image: ghcr.io/cirruslabs/macos-ventura-base:latest
-  install_script:
-    - brew update
-    - brew install sdl2 libpng make tidy-html5 imagemagick capstone
-=======
     image: big-sur-base
   install_script:
     - brew update
     - brew install sdl2 libpng make tidy-html5 imagemagick
->>>>>>> 988e80d1
   script:
     - export PATH=/usr/local/bin:$PATH
     - ./configure --disable-osx-bundle --enable-debug
@@ -92,19 +85,13 @@
          mingw-w64-x86_64-gcc
          mingw-w64-x86_64-SDL2
          mingw-w64-x86_64-libpng
-<<<<<<< HEAD
-=======
          mingw-w64-x86_64-portaudio
->>>>>>> 988e80d1
          mingw-w64-x86_64-portmidi"
   script:
     - C:\tools\msys64\usr\bin\bash -lc "cmake -G 'MSYS Makefiles' ."
     - C:\tools\msys64\usr\bin\bash -lc "make -j4"
-<<<<<<< HEAD
   binary_artifacts:
     path: "hatari.exe" 
-=======
->>>>>>> 988e80d1
   test_script:
     - C:\tools\msys64\usr\bin\bash -lc "ctest"
 
@@ -134,13 +121,9 @@
   script:
     - refreshenv
     - cmake -G "Visual Studio 16 2019" -A X64 -DCMAKE_BUILD_TYPE="Release"
-<<<<<<< HEAD
-            -DSDL2_DIR:PATH=SDL2-2.24.0\cmake .
-=======
         -DSDL2_INCLUDE_DIR="%cd%\SDL2-2.0.14\include"
         -DSDL2_LIBRARY="%cd%\SDL2-2.0.14\lib\x64\SDL2.lib"
         -DSDL2MAIN_LIBRARY="%cd%\SDL2-2.0.14\lib\x64\SDL2main.lib" .
->>>>>>> 988e80d1
     - cmake --build . --verbose --target ALL_BUILD --config Release -j4
   test_script:
     - refreshenv
